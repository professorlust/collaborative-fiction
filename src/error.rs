--- conflicted
+++ resolved
@@ -59,11 +59,9 @@
     }
 }
 
-<<<<<<< HEAD
 pub type FictResult<T> = Result<T, FictError>;
-=======
+
 /// Create a new FictError with the provided message.
 pub fn fict_err<S: Into<String>>(msg: S) -> FictError {
     FictError::Message(msg.into())
-}
->>>>>>> 90996704
+}